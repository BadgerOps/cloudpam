<!doctype html>
<html lang="en">
  <head>
    <meta charset="utf-8" />
    <meta name="viewport" content="width=device-width, initial-scale=1" />
    <title>CloudPAM</title>
    <style>
      :root {
        --bg: #f6f7fb;
        --card: #ffffff;
        --muted: #6b7280;
        --text: #0f172a;
        --border: #e5e7eb;
        --primary: #2563eb;
        --primary-600: #1d4ed8;
        --success: #059669;
        --danger: #dc2626;
        --radius: 12px;
        --shadow: 0 6px 20px rgba(0,0,0,0.08);
      }
      /* Hide cloaked elements until Alpine initializes */
      [x-cloak] { display: none !important; }
      body { background: var(--bg); color: var(--text); font-family: system-ui, -apple-system, Segoe UI, Roboto, Arial, sans-serif; margin: 0; }
      header { display:flex; align-items:center; gap:1rem; padding: 1.25rem 2rem; background: var(--card); box-shadow: var(--shadow); position: sticky; top: 0; z-index: 10; }
      header h1 { margin: 0; font-size: 20px; }
      .muted { color: var(--muted); }
      main { padding: 2rem; max-width: 1000px; margin: 0 auto; }
      .card { background: var(--card); border: 1px solid var(--border); border-radius: var(--radius); box-shadow: var(--shadow); padding: 1rem 1.25rem; }
      input, select { padding: 0.5rem 0.6rem; font-size: 14px; border-radius: 8px; border: 1px solid var(--border); background: #fff; color: var(--text); outline: none; }
      input:focus, select:focus { border-color: var(--primary); box-shadow: 0 0 0 3px rgba(37, 99, 235, 0.15); }
      .btn { border: 1px solid var(--primary); color: #fff; background: var(--primary); padding: 0.5rem 0.8rem; border-radius: 8px; cursor: pointer; transition: background 0.15s ease, transform 0.04s ease; font-size: 14px; }
      .btn:hover { background: var(--primary-600); }
      .btn:active { transform: translateY(1px); }
      .btn.ghost { background: transparent; color: var(--primary); border-color: var(--primary); }
      .btn[disabled] { opacity: 0.5; cursor: not-allowed; }
      table { border-collapse: collapse; width: 100%; margin-top: 1rem; background: var(--card); border: 1px solid var(--border); border-radius: 10px; overflow: visible; }
      th, td { border-bottom: 1px solid var(--border); padding: 10px 12px; }
      th { background: #fafafa; text-align: left; font-weight: 600; }
      .row { display: flex; gap: 0.6rem; flex-wrap: wrap; }
      .status-used { color: var(--danger); font-weight: 600; }
      .status-free { color: var(--success); font-weight: 600; }
    </style>
    <script defer src="https://cdn.jsdelivr.net/npm/alpinejs@3.x.x/dist/cdn.min.js"></script>
    <script defer src="https://cdn.jsdelivr.net/npm/apexcharts"></script>
  </head>
  <body>
    <div x-data="toaster()" x-init="init()" style="position:fixed; right:16px; bottom:16px; display:flex; flex-direction:column; gap:10px; z-index:10000;">
      <template x-for="t in toasts" :key="t.id">
        <div :style="'background:#fff;border:1px solid '+(t.type==='error'?'#fecaca':'#bfdbfe')+';padding:10px 12px;border-radius:8px;box-shadow:var(--shadow);min-width:240px;'">
          <strong x-text="t.type==='error'?'Error':'Info'"></strong>
          <div x-text="t.message"></div>
        </div>
      </template>
    </div>
    <header>
      <h1>CloudPAM</h1>
      <span class="muted">Lightweight Cloud IPAM (AWS/GCP)</span>
    </header>

    <main x-data="tabState()" x-init="init()">
    <div class="card" style="margin-bottom:1rem; display:flex; gap:.5rem; align-items:flex-end;">
      <button :class="tab==='pools' ? 'btn' : 'btn ghost'" @click="tab='pools'">Pools</button>
      <button :class="tab==='accounts' ? 'btn' : 'btn ghost'" @click="tab='accounts'">Accounts</button>
      <button :class="tab==='analytics' ? 'btn' : 'btn ghost'" @click="tab='analytics'">Analytics</button>
    </div>
    <template x-if="tab==='pools'">
    <section x-data="pools()" x-init="init()" class="card">
      <h2>Top-level Pools</h2>
      <div class="row">
        <input type="text" placeholder="Name" x-model="form.name" />
        <input type="text" placeholder="CIDR (e.g., 10.0.0.0/16)" x-model="form.cidr" />
        <select x-model.number="form.account_id">
          <option :value="null">No Account</option>
          <template x-for="a in accounts" :key="a.id">
            <option :value="a.id" x-text="a.name + (a.provider ? ' ('+a.provider+')' : '')"></option>
          </template>
        </select>
        <button class="btn" @click="createTop()">Create</button>
        <span x-text="msg" class="muted"></span>
      </div>
      <div class="row" style="margin-top:1rem; align-items:center; gap:.75rem;">
        <input type="text" placeholder="Search..." x-model="search" style="flex:1; max-width:300px;" />
        <label>Page size
          <select x-model="pageSize" @change="page=1; load()">
            <option value="25">25</option>
            <option value="50">50</option>
            <option value="100">100</option>
            <option value="all">All</option>
          </select>
        </label>
        <div style="margin-left:auto; position:relative;">
          <button class="btn ghost" @click="bulkOpen=!bulkOpen" :disabled="!selectedTop.length" :title="selectedTop.length ? (selectedTop.length + ' selected') : 'Select rows to enable actions'">⋮</button>
          <div x-show="bulkOpen" x-cloak style="position:absolute; right:0; background:#fff; border:1px solid var(--border); border-radius:8px; box-shadow:var(--shadow); z-index:9999; min-width:180px;">
            <button class="btn ghost" style="display:block; width:100%; text-align:left;" @click="bulkOpen=false; openBulkAssignTop()">Assign Account…</button>
            <button class="btn ghost" style="display:block; width:100%; text-align:left; color:var(--danger);" @click="bulkOpen=false; openBulkDeleteTop()">Delete…</button>
          </div>
        </div>
      </div>
      <table>
        <thead>
          <tr><th style="width:32px;"><input type="checkbox" @change="toggleSelectAllTop($event)" :checked="allTopSelected()" :indeterminate="indeterminateTop()" /></th><th>ID</th><th>Name</th><th>CIDR</th><th>Account</th><th>Created</th><th></th></tr>
        </thead>
        <tbody>
          <template x-for="p in topLevel" :key="p.id">
            <tr>
              <td><input type="checkbox" :value="p.id" @change="toggleSelectTop(p.id)" :checked="selectedTop.includes(p.id)" /></td>
              <td x-text="p.id"></td>
              <td x-text="p.name"></td>
              <td x-text="p.cidr"></td>
              <td x-text="accountName(p.account_id)"></td>
              <td x-text="new Date(p.created_at).toLocaleString()"></td>
              <td style="text-align:right; position:relative;">
                <button class="btn ghost" @click="selectPool(p)">View</button>
              </td>
            </tr>
          </template>
          <tr x-show="topLevel.length === 0"><td colspan="5" style="color:#999">No pools yet</td></tr>
        </tbody>
      </table>

      <!-- Bulk Assign Top Pools -->
      <div x-show="bulkAssignTopOpen" x-cloak style="position:fixed; inset:0; background:rgba(0,0,0,.35); display:flex; align-items:center; justify-content:center; z-index:10010;">
        <div class="card" style="width:420px;">
          <h3>Assign Account to Selected</h3>
          <div class="row" style="align-items:center;">
            <select x-model.number="bulkAccountId" style="min-width: 14rem;">
              <option :value="null">No Account</option>
              <template x-for="a in accounts" :key="a.id">
                <option :value="a.id" x-text="a.name + (a.provider ? ' ('+a.provider+')' : '')"></option>
              </template>
            </select>
            <span class="muted" x-text="selectedTop.length + ' item(s)'" />
          </div>
          <div class="row" style="justify-content:flex-end; margin-top:1rem;">
            <button class="btn ghost" @click="bulkAssignTopOpen=false">Cancel</button>
            <button class="btn" @click="performBulkAssignTop()">Apply</button>
          </div>
        </div>
      </div>

      <!-- Bulk Delete Top Pools -->
      <div x-show="bulkDeleteTopOpen" x-cloak style="position:fixed; inset:0; background:rgba(0,0,0,.35); display:flex; align-items:center; justify-content:center; z-index:10010;">
        <div class="card" style="width:460px;">
          <h3>Delete Selected Pools</h3>
          <p class="muted">This action can delete multiple pools. You may enable cascade to delete their descendants.</p>
          <label style="display:flex; gap:.4rem; align-items:center;"><input type="checkbox" x-model="bulkCascade" /> Cascade delete descendants</label>
          <label style="display:flex; gap:.4rem; align-items:center; margin-top:.5rem;"><input type="checkbox" x-model="confirmBulkDelete" /> I understand this cannot be undone</label>
          <div class="row" style="justify-content:flex-end; margin-top:1rem;">
            <button class="btn ghost" @click="bulkDeleteTopOpen=false">Cancel</button>
            <button class="btn" :disabled="!confirmBulkDelete" @click="performBulkDeleteTop()">Delete</button>
          </div>
        </div>
      </div>

      <template x-if="current">
        <div style="margin-top: 2rem;" class="card">
          <h3>
            <span x-text="`Pool #${current.id}: ${current.name} (${current.cidr})`"></span>
            <span class="muted" x-show="current.account_id"> · Account:
              <strong x-text="accountName(current.account_id)"></strong>
            </span>
          </h3>
          <div class="row" style="margin: 0.25rem 0; align-items:center;">
            <label>Assign account:</label>
            <select x-model.number="currentAccountId" style="min-width: 14rem;">
              <option :value="null">No Account</option>
              <template x-for="a in accounts" :key="a.id">
                <option :value="a.id" x-text="a.name + (a.provider ? ' ('+a.provider+')' : '')"></option>
              </template>
            </select>
            <button class="btn ghost" @click="updateCurrentPoolAccount()">Update</button>
            <span class="muted" x-text="updateMsg"></span>
          </div>
          <div class="row" style="margin: 0.5rem 0; align-items:center;">
            <label>Block size (prefix):</label>
            <input type="number" :min="currentPrefixBits ? currentPrefixBits+1 : 16" max="32" x-model.number="blockPrefix" @change="if (currentPrefixBits!=null && blockPrefix <= currentPrefixBits) blockPrefix = Math.min(32, currentPrefixBits+1)" style="width:6rem" />
            <label>Per page:</label>
            <select x-model="pageSize" @change="onPageSize()">
              <option value="10">10</option>
              <option value="50">50</option>
              <option value="100">100</option>
              <option value="all">All</option>
            </select>
            <button class="btn" @click="loadBlocks()">List Blocks</button>
            <span x-text="subMsg" class="muted"></span>
          </div>
          <div class="row" style="margin: 0.5rem 0; align-items:center;">
            <button class="btn ghost" @click="firstPage()" :disabled="page<=1 || pageSize==='all'">First</button>
            <button class="btn ghost" @click="prevPage()" :disabled="page<=1 || pageSize==='all'">Prev</button>
            <span>Page</span>
            <input type="number" min="1" :max="totalPages" x-model.number="pageInput" style="width:5rem" />
            <button class="btn ghost" @click="goToPage()" :disabled="pageSize==='all'">Go</button>
            <span>of <strong x-text="totalPages"></strong></span>
            <button class="btn ghost" @click="nextPage()" :disabled="page>=totalPages || pageSize==='all'">Next</button>
            <button class="btn ghost" @click="lastPage()" :disabled="page>=totalPages || pageSize==='all'">Last</button>
            <span class="muted" x-show="total>0">Showing <strong x-text="fromItem"></strong>–<strong x-text="toItem"></strong> of <strong x-text="total"></strong></span>
            <div style="margin-left:auto; display:flex; gap:1rem; align-items:center;">
              <label style="display:flex; gap:.35rem; align-items:center;">
                <input type="checkbox" x-model="showOnlyUsed" @change="filterBlocks()" />
                Show only used
              </label>
              <label style="display:flex; gap:.35rem; align-items:center;">
                <input type="checkbox" x-model="hideUnavailable" @change="filterBlocks()" />
                Hide unavailable
              </label>
            </div>
          </div>

          <div class="card" style="margin: .5rem 0; padding:.75rem;">
            <div class="row" style="align-items:center; gap:.75rem;">
              <strong>IP Space Visualization</strong>
              <input type="text" placeholder="Search name or CIDR" x-model="vizSearch" @input="computeViz()" />
              <label>Accounts
                <select x-model="vizAccounts" multiple size="3" @change="computeViz()">
                  <template x-for="a in accounts" :key="a.id">
                    <option :value="String(a.id)" x-text="a.name"></option>
                  </template>
                </select>
              </label>
            </div>
            <div style="position:relative; height:16px; background:#eef2ff; border:1px solid var(--border); border-radius:6px; margin-top:.5rem; overflow:hidden;">
              <template x-for="seg in vizSegments" :key="seg.id">
                <div :title="seg.title" :style="`position:absolute; left:${seg.left}%; width:${seg.width}%; top:0; bottom:0; background:${seg.color}; opacity:.85;`"></div>
              </template>
            </div>
            <div class="muted" style="margin-top:.4rem;">
              <span x-text="vizSegments.length"></span> block(s) displayed
            </div>
          </div>

          <table>
            <thead>
              <tr>
                <th>Prefix</th>
                <th>Hosts</th>
                <th>Status</th>
                <th>Assigned Name</th>
                <th>Assigned Account</th>
                <th>Network IP</th>
                <th>Broadcast IP</th>
                <th>Action</th>
              </tr>
              <tr>
                <!-- No filter for Prefix (IP range) and Assigned Name -->
                <th></th>
                <th><input type="text" placeholder="Filter" x-model="blockFilters.hosts" @input="filterBlocks()" style="width:100%;" /></th>
                <th><input type="text" placeholder="used/free/unavailable" x-model="blockFilters.status" @input="filterBlocks()" style="width:100%;" /></th>
                <th></th>
                <th><input type="text" placeholder="Account" x-model="blockFilters.account" @input="filterBlocks()" style="width:100%;" /></th>
                <th><input type="text" placeholder="Network IP" x-model="blockFilters.network" @input="filterBlocks()" style="width:100%;" /></th>
                <th><input type="text" placeholder="Broadcast IP" x-model="blockFilters.broadcast" @input="filterBlocks()" style="width:100%;" /></th>
                <th></th>
              </tr>
            </thead>
            <tbody>
              <template x-for="b in blocks" :key="b.cidr">
                <tr>
                  <td x-text="b.cidr"></td>
                  <td x-text="b.hosts"></td>
                  <td>
                    <span :class="(b.used||blockUnavailable(b.cidr)) ? 'status-used' : 'status-free'"
                          :title="blockUnavailableReason(b.cidr)"
                          x-text="b.used ? 'Used' : (blockUnavailable(b.cidr) ? 'Unavailable' : 'Free')"></span>
                  </td>
                  <td>
                    <template x-if="b.assigned_id">
                      <a href="#" @click.prevent="selectPoolById(b.assigned_id)" x-text="b.assigned_name"></a>
                    </template>
                    <template x-if="!b.assigned_id">
                      <span>-</span>
                    </template>
                  </td>
                  <td x-text="b.assigned_account_name || accountName(b.assigned_account_id) || '-' "></td>
                  <td x-text="b.network_ip || '-' "></td>
                  <td x-text="b.broadcast_ip || '-' "></td>
                  <td>
                    <button class="btn" :disabled="b.used || blockUnavailable(b.cidr)" :title="blockUnavailableReason(b.cidr) || 'Create a sub-pool in this block'" @click="createSub(b)">Create Sub-pool</button>
                  </td>
              </tr>
              </template>
              <tr x-show="blocks.length === 0"><td colspan="8" style="color:#999">No blocks yet</td></tr>
            </tbody>
          </table>
        </div>
      </template>

      <!-- Edit Pool Modal -->
      <div x-show="editPoolOpen" x-cloak style="position:fixed; inset:0; background:rgba(0,0,0,.35); display:flex; align-items:center; justify-content:center; z-index:10010;">
        <div class="card" style="width:480px;">
          <h3>Edit Pool</h3>
          <div class="row">
            <input type="text" placeholder="Name" x-model="editPoolForm.name" style="flex:1;" />
            <select x-model.number="editPoolForm.account_id" style="flex:1;">
              <option :value="null">No Account</option>
              <template x-for="a in accounts" :key="a.id">
                <option :value="a.id" x-text="a.name + (a.provider ? ' ('+a.provider+')' : '')"></option>
              </template>
            </select>
          </div>
          <div class="row" style="justify-content:flex-end; margin-top:1rem;">
            <button class="btn ghost" @click="editPoolOpen=false">Cancel</button>
            <button class="btn" @click="saveEditPool()">Save</button>
          </div>
        </div>
      </div>

      <!-- Delete Pool Confirm Modal -->
      <div x-show="deletePoolOpen" x-cloak style="position:fixed; inset:0; background:rgba(0,0,0,.35); display:flex; align-items:center; justify-content:center; z-index:10010;">
        <div class="card" style="width:420px;">
          <h3>Confirm Delete</h3>
          <p>Are you sure you want to delete <strong x-text="deletePoolTarget?.name"></strong>?</p>
          <template x-if="deletePoolChildren.length">
            <div>
              <p class="muted">This pool has the following child pools that will also be deleted:</p>
              <ul>
                <template x-for="c in deletePoolChildren" :key="c.id">
                  <li x-text="c.name + ' ('+c.cidr+')'"></li>
                </template>
              </ul>
              <label><input type="checkbox" x-model="deletePoolCascade" /> Delete all children</label>
            </div>
          </template>
          <div class="row" style="justify-content:space-between; align-items:center; margin-top:1rem;">
            <label style="display:flex; align-items:center; gap:.4rem;"><input type="checkbox" x-model="confirmPoolDelete" /> I understand this action cannot be undone</label>
            <button class="btn ghost" @click="deletePoolOpen=false">Cancel</button>
            <button class="btn" :disabled="(!confirmPoolDelete) || (deletePoolChildren.length && !deletePoolCascade)" @click="performDeletePool()">Delete</button>
          </div>
        </div>
      </div>
    </section>
    </template>
    
    <template x-if="tab==='accounts'">
    <section x-data="accountsView()" x-init="fetchAccounts()" class="card">
      <h2>Accounts</h2>
      <div class="row">
        <input type="text" placeholder="Key (e.g., aws:123, gcp:proj)" x-model="acctForm.key" />
        <input type="text" placeholder="Name" x-model="acctForm.name" />
        <input type="text" placeholder="Provider (optional)" x-model="acctForm.provider" />
        <input type="text" placeholder="External ID (optional)" x-model="acctForm.external_id" />
        <input type="text" placeholder="Description (optional)" x-model="acctForm.description" />
        <button class="btn" @click="createAccount()">Create</button>
        <span x-text="acctMsg" class="muted"></span>
      </div>
      <table>
        <thead>
          <tr><th>ID</th><th>Key</th><th>Name</th><th>Provider</th><th>External ID</th><th>Description</th><th>Created</th><th></th></tr>
        </thead>
        <tbody>
          <template x-for="a in accounts" :key="a.id">
            <tr x-data="{ open:false }" @click.outside="open=false">
              <td x-text="a.id"></td>
              <td x-text="a.key"></td>
              <td x-text="a.name"></td>
              <td x-text="a.provider || '-' "></td>
              <td x-text="a.external_id || '-' "></td>
              <td x-text="a.description || '-' "></td>
              <td x-text="new Date(a.created_at).toLocaleString()"></td>
              <td style="position:relative; text-align:right;">
                <button class="btn ghost" @click="open=!open">⋮</button>
                <div x-show="open" x-cloak style="position:absolute; right:0; background:#fff; border:1px solid var(--border); border-radius:8px; box-shadow: var(--shadow); z-index:9999; min-width:140px;">
                  <button class="btn ghost" style="display:block; width:100%; text-align:left;" @click="open=false; openEditAccount(a)">Edit</button>
                  <button class="btn ghost" style="display:block; width:100%; text-align:left;" @click="open=false; confirmDeleteAccount(a)">Delete</button>
                </div>
              </td>
            </tr>
          </template>
          <tr x-show="accounts.length === 0"><td colspan="7" style="color:#999">No accounts yet</td></tr>
        </tbody>
      </table>
      <script>
        function accountsView() {
          return {
            accounts: [],
            acctForm: { key:'', name:'', provider:'', external_id:'', description:'' },
            acctMsg: '',
            editOpen: false,
            editForm: { id:null, name:'', provider:'', external_id:'', description:'' },
            deleteOpen: false,
            deleteTarget: null,
            deleteChildren: [],
            deleteCascade: false,
            confirmAccountDelete: false,
            async fetchAccounts() {
              try {
                const res = await fetch('/api/v1/accounts');
                this.accounts = await res.json();
              } catch (e) { this.acctMsg = 'Failed to load accounts'; }
            },
            async createAccount() {
              this.acctMsg = '';
              try {
                const res = await fetch('/api/v1/accounts', {
                  method: 'POST', headers: { 'Content-Type': 'application/json' },
                  body: JSON.stringify(this.acctForm)
                });
                if (!res.ok) { this.acctMsg = await parseError(res); showToast(this.acctMsg,'error'); return; }
                this.acctForm = { key:'', name:'', provider:'', external_id:'', description:'' };
                await this.fetchAccounts();
                this.acctMsg = 'Created'; showToast('Account created');
              } catch (e) { this.acctMsg = 'Create failed'; }
            }
            ,
            openEditAccount(a) {
              this.editForm = { id:a.id, name:a.name, provider:a.provider||'', external_id:a.external_id||'', description:a.description||'' };
              this.editOpen = true;
            }
            ,
            async saveAccount() {
              const f = this.editForm;
              try {
<<<<<<< HEAD
                const res = await fetch(`/api/v1/accounts?id=${f.id}`, { method:'PATCH', headers:{'Content-Type':'application/json'}, body: JSON.stringify({ name:f.name, provider:f.provider, external_id:f.external_id, description:f.description }) });
                if (!res.ok) { this.acctMsg = await parseError(res); showToast(this.acctMsg,'error'); return; }
=======
                const res = await fetch(`/api/v1/accounts/${f.id}`, { method:'PATCH', headers:{'Content-Type':'application/json'}, body: JSON.stringify({ name:f.name, provider:f.provider, external_id:f.external_id, description:f.description }) });
                if (!res.ok) { this.acctMsg = await res.text(); return; }
>>>>>>> 25a3dd29
                this.editOpen = false;
                await this.fetchAccounts(); showToast('Account updated');
              } catch (e) { this.acctMsg = 'Update failed'; }
            }
            ,
            confirmDeleteAccount(a) {
              this.deleteTarget = a; this.deleteCascade = false; this.deleteChildren = []; this.confirmAccountDelete = false;
              // Fetch pools and compute affected pools
              fetch('/api/v1/pools').then(r=>r.json()).then(list => {
                const byParent = new Map();
                for (const p of list) { if (p.parent_id) { const arr = byParent.get(p.parent_id) || []; arr.push(p); byParent.set(p.parent_id, arr); } }
                const roots = list.filter(p => p.account_id === a.id);
                const byId = new Map(list.map(p=>[p.id,p]));
                const out = [];
                const stack = roots.map(r=>r.id);
                while (stack.length) {
                  const id = stack.pop();
                  const p = byId.get(id); if (p) out.push(p);
                  const children = byParent.get(id) || [];
                  for (const c of children) { stack.push(c.id); }
                }
                this.deleteChildren = out;
              });
              this.deleteOpen = true;
            }
            ,
            async deleteAccount(a) {
              if (!a) a = this.deleteTarget;
              if (!a) return;
              try {
<<<<<<< HEAD
                const force = this.deleteCascade ? '&force=1' : '';
                const res = await fetch(`/api/v1/accounts?id=${a.id}${force}`, { method: 'DELETE' });
                if (!res.ok) { this.acctMsg = await parseError(res); showToast(this.acctMsg,'error'); return; }
=======
                const force = this.deleteCascade ? '?force=1' : '';
                const res = await fetch(`/api/v1/accounts/${a.id}${force}`, { method: 'DELETE' });
                if (!res.ok) { this.acctMsg = await res.text(); return; }
>>>>>>> 25a3dd29
                await this.fetchAccounts();
                this.deleteOpen = false;
                this.acctMsg = 'Deleted'; showToast('Account deleted');
              } catch (e) { this.acctMsg = 'Delete failed'; }
            }
          }
        }
      </script>
      <!-- Edit Account Modal -->
      <div x-show="editOpen" x-cloak style="position:fixed; inset:0; background:rgba(0,0,0,.35); display:flex; align-items:center; justify-content:center; z-index:10010;">
        <div class="card" style="width:520px;">
          <h3>Edit Account</h3>
          <div class="row">
            <input type="text" placeholder="Name" x-model="editForm.name" style="flex:1;" />
            <input type="text" placeholder="Provider" x-model="editForm.provider" style="flex:1;" />
          </div>
          <div class="row">
            <input type="text" placeholder="External ID" x-model="editForm.external_id" style="flex:1;" />
            <input type="text" placeholder="Description" x-model="editForm.description" style="flex:1;" />
          </div>
          <div class="row" style="justify-content:flex-end; margin-top:1rem;">
            <button class="btn ghost" @click="editOpen=false">Cancel</button>
            <button class="btn" @click="saveAccount()">Save</button>
          </div>
        </div>
      </div>

      <!-- Delete Account Confirm Modal -->
      <div x-show="deleteOpen" x-cloak style="position:fixed; inset:0; background:rgba(0,0,0,.35); display:flex; align-items:center; justify-content:center; z-index:10010;">
        <div class="card" style="width:420px;">
          <h3>Confirm Delete</h3>
          <p>Are you sure you want to delete <strong x-text="deleteTarget?.name"></strong>?</p>
          <template x-if="deleteChildren.length">
            <div>
              <p class="muted">The following pools (and their descendants) are associated and will be deleted:</p>
              <ul>
                <template x-for="p in deleteChildren" :key="p.id">
                  <li x-text="p.name + ' ('+p.cidr+')'"></li>
                </template>
              </ul>
              <label><input type="checkbox" x-model="deleteCascade" /> Delete all associated pools</label>
            </div>
          </template>
          <div class="row" style="justify-content:space-between; align-items:center; margin-top:1rem;">
            <label style="display:flex; align-items:center; gap:.4rem;"><input type="checkbox" x-model="confirmAccountDelete" /> I understand this action cannot be undone</label>
            <button class="btn ghost" @click="deleteOpen=false">Cancel</button>
            <button class="btn" :disabled="(!confirmAccountDelete) || (deleteChildren.length && !deleteCascade)" @click="deleteAccount()">Delete</button>
          </div>
        </div>
      </div>
    </section>
    </template>

    <template x-if="tab==='analytics'">
    <section x-data="allBlocksView()" x-init="init()" class="card">
      <h2>All Assigned Blocks</h2>
      <div class="row" style="gap:1rem; align-items:stretch; margin-bottom:.5rem;">
        <div class="card" style="flex:1; min-width:280px;">
          <div style="font-weight:600; margin-bottom:.25rem;">Blocks by Parent Pool</div>
          <div id="chart-parent" x-ref="chartParent"></div>
        </div>
        <div class="card" style="flex:1; min-width:280px;">
          <div style="font-weight:600; margin-bottom:.25rem;">Address Space by Account</div>
          <div id="chart-account" x-ref="chartAccount"></div>
        </div>
      </div>
      <div class="card" style="margin-bottom:.5rem;">
        <div style="font-weight:600; margin-bottom:.25rem;">Creations Over Time</div>
        <div id="chart-time" x-ref="chartTime"></div>
      </div>
      <div class="row" style="align-items:center; gap:1rem; position:relative;">
        <button class="btn" @click="filtersOpen=!filtersOpen">Filters ▾</button>
        <button class="btn ghost" @click="load()">Refresh</button>
        <button class="btn ghost" @click="clearFilters()">Clear</button>
        <span class="muted" x-text="summary()"></span>
        <span class="muted" x-text="msg"></span>
        <div style="margin-left:auto; position:relative;">
          <button class="btn ghost" @click="bulkOpen=!bulkOpen" :disabled="!selected.length" :title="selected.length ? (selected.length + ' selected') : 'Select rows to enable actions'">⋮</button>
          <div x-show="bulkOpen" x-cloak style="position:absolute; right:0; background:#fff; border:1px solid var(--border); border-radius:8px; box-shadow:var(--shadow); z-index:9999; min-width:180px;">
            <button class="btn ghost" style="display:block; width:100%; text-align:left;" @click="bulkOpen=false; openBulkAssign()">Assign Account…</button>
            <button class="btn ghost" style="display:block; width:100%; text-align:left; color:var(--danger);" @click="bulkOpen=false; openBulkDelete()">Delete…</button>
          </div>
        </div>
        <div x-show="filtersOpen" x-cloak style="position:absolute; top:36px; left:0; background:#fff; border:1px solid var(--border); border-radius:10px; box-shadow:var(--shadow); padding:12px; display:flex; gap:16px; z-index:10020;">
          <div style="min-width:220px; max-height:260px; overflow:auto;">
            <div class="muted" style="margin-bottom:6px;">Accounts</div>
            <template x-for="a in accounts" :key="a.id">
              <label style="display:flex; align-items:center; gap:.5rem;">
                <input type="checkbox" :value="String(a.id)" @change="toggleInArray(selectedAccounts, String(a.id))" :checked="selectedAccounts.includes(String(a.id))" />
                <span x-text="a.name + (a.provider ? ' ('+a.provider+')' : '')"></span>
              </label>
            </template>
            <div class="muted" style="margin-top:.5rem;">Account name contains</div>
            <input type="text" placeholder="e.g., prod" x-model="fltAccountName" @input="load()" style="width:100%;" />
          </div>
          <div style="min-width:220px; max-height:260px; overflow:auto;">
            <div class="muted" style="margin-bottom:6px;">Parent Pools</div>
            <template x-for="p in parentPools" :key="p.id">
              <label style="display:flex; align-items:center; gap:.5rem;">
                <input type="checkbox" :value="String(p.id)" @change="toggleInArray(selectedPools, String(p.id))" :checked="selectedPools.includes(String(p.id))" />
                <span x-text="p.name + ' ('+p.cidr+')'"></span>
              </label>
            </template>
            <div class="muted" style="margin-top:.5rem;">CIDR contains</div>
            <input type="text" placeholder="e.g., 10.0.1." x-model="fltCIDR" @input="load()" style="width:100%;" />
          </div>
          <div style="min-width:220px; max-height:260px; overflow:auto;">
            <div class="muted" style="margin-bottom:6px;">Platform</div>
            <template x-for="pl in platforms()" :key="pl">
              <label style="display:flex; align-items:center; gap:.5rem;">
                <input type="checkbox" :value="pl" @change="toggleInArray(fltPlatforms, pl)" :checked="fltPlatforms.includes(pl)" />
                <span x-text="pl"></span>
              </label>
            </template>
            <div class="muted" style="margin:.5rem 0 6px;">Environment / Tier</div>
            <template x-for="env in environments()" :key="env">
              <label style="display:flex; align-items:center; gap:.5rem;">
                <input type="checkbox" :value="env" @change="toggleInArray(fltEnvs, env)" :checked="fltEnvs.includes(env)" />
                <span x-text="env"></span>
              </label>
            </template>
          </div>
          <div style="min-width:220px; max-height:260px; overflow:auto;">
            <div class="muted" style="margin-bottom:6px;">Regions</div>
            <template x-for="rg in regions()" :key="rg">
              <label style="display:flex; align-items:center; gap:.5rem;">
                <input type="checkbox" :value="rg" @change="toggleInArray(fltRegions, rg)" :checked="fltRegions.includes(rg)" />
                <span x-text="rg"></span>
              </label>
            </template>
          </div>
          <div style="display:flex; flex-direction:column; gap:.5rem; align-items:flex-end;">
            <button class="btn" @click="filtersOpen=false; page=1; load()">Apply</button>
            <button class="btn ghost" @click="clearFilters()">Clear</button>
          </div>
        </div>
      </div>
      <table>
        <thead>
          <tr><th style="width:32px;"><input type="checkbox" @change="toggleSelectAll($event)" :checked="allSelected()" :indeterminate="indeterminate()" /></th><th>ID</th><th>Name</th><th>CIDR</th><th>Parent Pool</th><th>Account</th><th>Network IP</th><th>Broadcast IP</th><th>Created</th></tr>
        </thead>
        <tbody>
          <template x-for="b in filtered()" :key="b.id">
            <tr>
              <td><input type="checkbox" :value="b.id" @change="toggleSelect(b.id)" :checked="selected.includes(b.id)" /></td>
              <td x-text="b.id"></td>
              <td x-text="b.name"></td>
              <td x-text="b.cidr"></td>
              <td x-text="b.parent_name"></td>
              <td x-text="b.account_name || '-' "></td>
              <td x-text="b.network_ip || '-' "></td>
              <td x-text="b.broadcast_ip || '-' "></td>
              <td x-text="new Date(b.created_at).toLocaleString()"></td>
            </tr>
          </template>
          <tr x-show="filtered().length === 0"><td colspan="9" style="color:#999">No assigned blocks match filters</td></tr>
        </tbody>
      </table>
      <!-- Bulk Assign (Analytics) -->
      <div x-show="bulkAssignOpen" x-cloak style="position:fixed; inset:0; background:rgba(0,0,0,.35); display:flex; align-items:center; justify-content:center; z-index:10010;">
        <div class="card" style="width:420px;">
          <h3>Assign Account to Selected</h3>
          <div class="row" style="align-items:center;">
            <select x-model.number="bulkAccountId" style="min-width: 14rem;">
              <option :value="null">No Account</option>
              <template x-for="a in accounts" :key="a.id">
                <option :value="a.id" x-text="a.name + (a.provider ? ' ('+a.provider+')' : '')"></option>
              </template>
            </select>
            <span class="muted" x-text="selected.length + ' item(s)'" />
          </div>
          <div class="row" style="justify-content:flex-end; margin-top:1rem;">
            <button class="btn ghost" @click="bulkAssignOpen=false">Cancel</button>
            <button class="btn" @click="performBulkAssign()">Apply</button>
          </div>
        </div>
      </div>
      <!-- Bulk Delete (Analytics) -->
      <div x-show="bulkDeleteOpen" x-cloak style="position:fixed; inset:0; background:rgba(0,0,0,.35); display:flex; align-items:center; justify-content:center; z-index:10010;">
        <div class="card" style="width:460px;">
          <h3>Delete Selected Blocks</h3>
          <label style="display:flex; gap:.4rem; align-items:center;"><input type="checkbox" x-model="bulkCascade" /> Cascade delete descendants</label>
          <label style="display:flex; gap:.4rem; align-items:center; margin-top:.5rem;"><input type="checkbox" x-model="confirmBulkDelete" /> I understand this cannot be undone</label>
          <div class="row" style="justify-content:flex-end; margin-top:1rem;">
            <button class="btn ghost" @click="bulkDeleteOpen=false">Cancel</button>
            <button class="btn" :disabled="!confirmBulkDelete" @click="performBulkDelete()">Delete</button>
          </div>
        </div>
      </div>
      <div class="row" style="justify-content:space-between; align-items:center; margin-top:.5rem;">
        <div class="muted" x-text="total ? `Showing ${fromItem}-${toItem} of ${total}` : ''"></div>
        <div class="row" style="align-items:center; gap:.5rem;">
          <button class="btn ghost" @click="firstPage()" :disabled="page<=1">« First</button>
          <button class="btn ghost" @click="prevPage()" :disabled="page<=1">‹ Prev</button>
          <div>Page <input type="number" min="1" x-model.number="pageInput" style="width:64px;" @keydown.enter.prevent="goToPage()" /> of <span x-text="totalPages"></span></div>
          <button class="btn ghost" @click="nextPage()" :disabled="page>=totalPages">Next ›</button>
          <button class="btn ghost" @click="lastPage()" :disabled="page>=totalPages">Last »</button>
        </div>
      </div>
      <script>
        function allBlocksView() {
          return {
            accounts: [],
            parentPools: [],
            selectedAccounts: [],
            selectedPools: [],
            filtersOpen: false,
            blocks: [],
            rawBlocks: [],
            msg: '',
            search: '',
            fltAccountName: '',
            fltCIDR: '',
            fltPlatforms: [],
            fltEnvs: [],
            fltRegions: [],
            pageSize: '50',
            page: 1,
            pageInput: 1,
            total: 0,
            totalPages: 1,
            fromItem: 0,
            toItem: 0,
            editOpen:false,
            editForm:{ id:null, name:'', account_id:null },
            deleteOpen:false,
            deleteTarget:null,
            deleteDescendants: [],
            deleteCascade: false,
            confirmBlockDelete: false,
            chartParent: null,
            chartAccount: null,
            chartTime: null,
            selected: [],
            bulkOpen: false,
            bulkAssignOpen: false,
            bulkDeleteOpen: false,
            bulkAccountId: null,
            bulkCascade: false,
            confirmBulkDelete: false,
            async init() {
              await Promise.all([this.fetchAccounts(), this.fetchParentPools()]);
              await this.load();
              this.renderCharts();
            },
            async fetchAccounts() {
              try { const res = await fetch('/api/v1/accounts'); this.accounts = await res.json(); }
              catch (e) { this.msg = 'Failed to load accounts'; }
            },
            async fetchParentPools() {
              try { const res = await fetch('/api/v1/pools'); const all = await res.json(); this.parentPools = all.filter(p => !p.parent_id); }
              catch (e) { this.msg = 'Failed to load pools'; }
            },
            async load() {
              this.msg = '';
              try {
                const q = new URLSearchParams();
                if (this.selectedAccounts.length) q.set('accounts', this.selectedAccounts.join(','));
                if (this.selectedPools.length) q.set('pools', this.selectedPools.join(','));
                if (this.pageSize !== 'all') { q.set('page_size', this.pageSize); q.set('page', this.page); }
                else { q.set('page_size', 'all'); }
                const res = await fetch('/api/v1/blocks?' + q.toString());
                if (!res.ok) { this.msg = await parseError(res); showToast(this.msg,'error'); return; }
              const data = await res.json();
              const items = Array.isArray(data) ? data : (data.items || []);
              this.rawBlocks = this.withDerivedIPs(items);
              const pageSizeNum = this.pageSize === 'all' ? items.length : parseInt(this.pageSize, 10);
              this.total = data.total ?? items.length;
              this.totalPages = this.pageSize === 'all' ? 1 : Math.max(1, Math.ceil(this.total / pageSizeNum));
              const startIdx = this.total === 0 ? 0 : ((this.page - 1) * (pageSizeNum || this.total)) + 1;
              const endIdx = this.total === 0 ? 0 : Math.min(this.total, (this.page - 1) * (pageSizeNum || this.total) + items.length);
              this.fromItem = startIdx;
              this.toItem = endIdx;
              this.pageInput = this.page;
              this.blocks = this.filtered();
              // prune selection
              const curIds = new Set(this.blocks.map(b=>b.id));
              this.selected = this.selected.filter(id=>curIds.has(id));
              this.renderCharts();
            } catch (e) { this.msg = 'Failed to load blocks'; }
            },
            clearFilters() { this.selectedAccounts = []; this.selectedPools = []; this.filtersOpen=false; this.page=1; this.load(); }
            ,
            filtered() {
              const src = this.rawBlocks;
              let arr = src;
              if (this.selectedAccounts.length) arr = arr.filter(b => this.selectedAccounts.includes(String(b.account_id)));
              if (this.selectedPools.length) arr = arr.filter(b => this.selectedPools.includes(String(b.parent_id)));
              if (this.fltAccountName) { const qn = this.fltAccountName.toLowerCase(); arr = arr.filter(b => (b.account_name||'').toLowerCase().includes(qn)); }
              if (this.fltCIDR) { const qc = this.fltCIDR.toLowerCase(); arr = arr.filter(b => (b.cidr||'').toLowerCase().includes(qc)); }
              if (this.fltPlatforms.length) arr = arr.filter(b => this.fltPlatforms.includes((b.account_platform||'').toLowerCase()));
              if (this.fltEnvs.length) {
                arr = arr.filter(b => {
                  const env = (b.account_environment||b.account_tier||'').toLowerCase();
                  return this.fltEnvs.includes(env);
                });
              }
              if (this.fltRegions.length) {
                arr = arr.filter(b => {
                  const regs = Array.isArray(b.account_regions) ? b.account_regions.map(r=>String(r).toLowerCase()) : [];
                  return this.fltRegions.some(r => regs.includes(r));
                });
              }
              const q = (this.search||'').toLowerCase();
              if (q) arr = arr.filter(b => String(b.id).includes(q) || (b.name||'').toLowerCase().includes(q) || (b.cidr||'').toLowerCase().includes(q) || (b.parent_name||'').toLowerCase().includes(q) || (b.account_name||'').toLowerCase().includes(q));
              return arr;
            }
            ,
            toggleSelect(id){ const i=this.selected.indexOf(id); if(i>=0) this.selected.splice(i,1); else this.selected.push(id); },
            toggleSelectAll(ev){ if (ev.target.checked){ this.selected = this.filtered().map(b=>b.id); } else { this.selected = []; } },
            allSelected(){ const data=this.filtered(); return data.length>0 && this.selected.length===data.length; },
            indeterminate(){ const data=this.filtered(); return this.selected.length>0 && this.selected.length<data.length; },
            openBulkAssign(){ this.bulkAssignOpen=true; this.bulkAccountId=null; },
            async performBulkAssign(){ const target=this.bulkAccountId ?? null; for (const id of this.selected){ try { await fetch(`/api/v1/pools?id=${id}`, { method:'PATCH', headers:{'Content-Type':'application/json'}, body: JSON.stringify({ account_id: target }) }); } catch{} } this.bulkAssignOpen=false; await this.load(); showToast('Assigned account'); },
            openBulkDelete(){ this.bulkDeleteOpen=true; this.bulkCascade=false; this.confirmBulkDelete=false; },
            async performBulkDelete(){ for (const id of this.selected){ const force=this.bulkCascade?'&force=1':''; try { await fetch(`/api/v1/pools?id=${id}${force}`, { method:'DELETE' }); } catch{} } this.bulkDeleteOpen=false; this.selected=[]; await this.load(); showToast('Deleted selected'); },
            platforms(){ const set=new Set(); for (const a of this.accounts) { const v=(a.platform||'').toLowerCase(); if (v) set.add(v); } return Array.from(set).sort(); },
            environments(){ const set=new Set(); for (const a of this.accounts) { const v=((a.environment||a.tier)||'').toLowerCase(); if (v) set.add(v); } return Array.from(set).sort(); },
            regions(){ const set=new Set(); for (const a of this.accounts) { const arr=Array.isArray(a.regions)?a.regions:[]; for (const r of arr) { const v=String(r).toLowerCase(); if (v) set.add(v); } } return Array.from(set).sort(); },
            toggleInArray(arr, val){ const i=arr.indexOf(val); if(i>=0) arr.splice(i,1); else arr.push(val); },
            summary(){
              const parts=[];
              if (this.selectedAccounts.length) parts.push(`${this.selectedAccounts.length} account(s)`);
              if (this.selectedPools.length) parts.push(`${this.selectedPools.length} parent pool(s)`);
              return parts.length? 'Filters: '+parts.join(', ') : 'No filters applied';
            },
            withDerivedIPs(items) {
              const out = [];
              for (const it of (items||[])) {
                const cidr = it.cidr;
                const derived = deriveIPv4Range(cidr);
                out.push({ ...it, network_ip: derived?.network || null, broadcast_ip: derived?.broadcast || null });
              }
              return out;
            },
            // ---------- Charts ----------
            ensureCharts() {
              if (typeof ApexCharts === 'undefined') return;
              if (!this.chartParent && this.$refs.chartParent) {
                this.chartParent = new ApexCharts(this.$refs.chartParent, {
                  chart: { type: 'bar', height: 260, toolbar: { show: false } },
                  series: [{ name: 'Blocks', data: [] }],
                  xaxis: { categories: [] },
                  dataLabels: { enabled: false },
                  grid: { borderColor: '#eee' }
                });
                this.chartParent.render();
              }
              if (!this.chartAccount && this.$refs.chartAccount) {
                this.chartAccount = new ApexCharts(this.$refs.chartAccount, {
                  chart: { type: 'donut', height: 260, toolbar: { show: false } },
                  series: [], labels: [], legend: { position: 'bottom' }
                });
                this.chartAccount.render();
              }
              if (!this.chartTime && this.$refs.chartTime) {
                this.chartTime = new ApexCharts(this.$refs.chartTime, {
                  chart: { type: 'line', height: 260, toolbar: { show: false } },
                  series: [{ name: 'Created', data: [] }],
                  xaxis: { type: 'category', categories: [] },
                  stroke: { curve: 'smooth' }, dataLabels: { enabled: false }, grid: { borderColor: '#eee' }
                });
                this.chartTime.render();
              }
            },
            renderCharts() {
              this.ensureCharts();
              if (!this.chartParent || !this.chartAccount || !this.chartTime) return;
              const rows = this.filtered();
              // Bar: count by parent pool
              const byParent = new Map();
              for (const r of rows) { const k = r.parent_name || `#${r.parent_id}`; byParent.set(k, (byParent.get(k)||0)+1); }
              const parentCats = Array.from(byParent.keys());
              const parentVals = parentCats.map(k => byParent.get(k));
              this.chartParent.updateOptions({ xaxis: { categories: parentCats } });
              this.chartParent.updateSeries([{ name: 'Blocks', data: parentVals }]);
              // Donut: address space by account (usable hosts)
              const byAcct = new Map();
              for (const r of rows) {
                const lab = r.account_name || '-';
                const bits = this.cidrBits(r.cidr);
                const usable = this.usableHosts(bits);
                byAcct.set(lab, (byAcct.get(lab)||0) + usable);
              }
              const acctLabels = Array.from(byAcct.keys());
              const acctVals = acctLabels.map(k => byAcct.get(k));
              this.chartAccount.updateOptions({ labels: acctLabels });
              this.chartAccount.updateSeries(acctVals);
              // Line: creations per day
              const byDay = new Map();
              for (const r of rows) {
                const d = new Date(r.created_at);
                if (isNaN(d.getTime())) continue;
                const key = d.getFullYear()+ '-' + String(d.getMonth()+1).padStart(2,'0') + '-' + String(d.getDate()).padStart(2,'0');
                byDay.set(key, (byDay.get(key)||0)+1);
              }
              const dayCats = Array.from(byDay.keys()).sort();
              const dayVals = dayCats.map(k => byDay.get(k));
              this.chartTime.updateOptions({ xaxis: { categories: dayCats } });
              this.chartTime.updateSeries([{ name: 'Created', data: dayVals }]);
            },
            cidrBits(cidr){ if (!cidr) return null; const i=cidr.indexOf('/'); if(i<0) return null; const b=parseInt(cidr.slice(i+1),10); return isNaN(b)?null:b; },
            usableHosts(bits){ if (bits==null || bits<0 || bits>32) return 0; const total = Math.pow(2, 32-bits); if (bits <= 30) return Math.max(0, total - 2); return total; },
            async prevPage() { if (this.page > 1) { this.page--; await this.load(); } },
            async nextPage() { if (this.page < this.totalPages) { this.page++; await this.load(); } },
            async firstPage() { if (this.page !== 1) { this.page = 1; await this.load(); } },
            async lastPage() { if (this.page !== this.totalPages) { this.page = this.totalPages; await this.load(); } },
            async goToPage() {
              if (this.pageSize === 'all') return;
              let target = parseInt(this.pageInput, 10);
              if (!target || target < 1) target = 1;
              if (target > this.totalPages) target = this.totalPages;
              if (target === this.page) return;
              this.page = target;
              await this.load();
            },
            openEditBlock(b){ this.editForm = { id:b.id, name:b.name, account_id: null }; this.editOpen = true; }
            ,
            async saveEditBlock(){
              const f=this.editForm;
              try {
<<<<<<< HEAD
                const res = await fetch(`/api/v1/pools?id=${f.id}`, { method:'PATCH', headers:{'Content-Type':'application/json'}, body: JSON.stringify({ name:f.name, account_id:f.account_id }) });
                if (!res.ok) { this.msg = await parseError(res); showToast(this.msg,'error'); return; }
=======
                const res = await fetch(`/api/v1/pools/${f.id}`, { method:'PATCH', headers:{'Content-Type':'application/json'}, body: JSON.stringify({ name:f.name, account_id:f.account_id }) });
                if (!res.ok) { this.msg = await res.text(); return; }
>>>>>>> 25a3dd29
                this.editOpen=false; await this.load(); showToast('Block updated');
              } catch(e){ this.msg='Update failed'; }
            }
            ,
            confirmDeleteBlock(b){
              this.deleteTarget=b; this.deleteCascade=false; this.deleteDescendants=[]; this.confirmBlockDelete=false;
              // fetch all pools to compute descendants of this sub-pool
              fetch('/api/v1/pools').then(r=>r.json()).then(list => {
                const byParent = new Map();
                for (const p of list) { if (p.parent_id) { const arr = byParent.get(p.parent_id) || []; arr.push(p); byParent.set(p.parent_id, arr); } }
                const out=[]; const stack=[b.id];
                while (stack.length){
                  const id=stack.pop();
                  const children = byParent.get(id) || [];
                  for (const c of children){ out.push(c); stack.push(c.id); }
                }
                this.deleteDescendants=out;
              });
              this.deleteOpen=true;
            }
            ,
<<<<<<< HEAD
            async deleteBlock(){ const b=this.deleteTarget; if(!b) return; try{ const force=this.deleteCascade?'&force=1':''; const res=await fetch(`/api/v1/pools?id=${b.id}${force}`, {method:'DELETE'}); if(!res.ok){ this.msg=await parseError(res); showToast(this.msg,'error'); return;} this.deleteOpen=false; await this.load(); showToast('Block deleted'); } catch(e){ this.msg='Delete failed'; } }
=======
            async deleteBlock(){ const b=this.deleteTarget; if(!b) return; try{ const force=this.deleteCascade?'?force=1':''; const res=await fetch(`/api/v1/pools/${b.id}${force}`, {method:'DELETE'}); if(!res.ok){ this.msg=await res.text(); return;} this.deleteOpen=false; await this.load(); showToast('Block deleted'); } catch(e){ this.msg='Delete failed'; } }
>>>>>>> 25a3dd29
            ,
            downloadCsv() {
              const rows = this.filtered();
              const header = ['id','name','cidr','parent_id','parent_name','account_id','account_name','account_platform','account_environment','account_regions','network_ip','broadcast_ip','created_at'];
              const esc = v => '"' + String(v ?? '').replace(/"/g,'""') + '"';
              const fmtRegions = v => Array.isArray(v) ? v.join('|') : '';
              const lines = [header.join(',')].concat(rows.map(r => [r.id,r.name,r.cidr,r.parent_id,r.parent_name,r.account_id||'',r.account_name||'',r.account_platform||'',(r.account_environment||r.account_tier||''),fmtRegions(r.account_regions),r.network_ip||'',r.broadcast_ip||'',r.created_at].map(esc).join(',')));
              const blob = new Blob([lines.join('\n')], {type:'text/csv'});
              const url = URL.createObjectURL(blob);
              const a = document.createElement('a');
              a.href = url; a.download = 'assigned_blocks.csv'; a.click();
              setTimeout(() => URL.revokeObjectURL(url), 2000);
            }
          }
        }
      </script>
      <!-- Edit Block Modal -->
      <div x-show="editOpen" x-cloak style="position:fixed; inset:0; background:rgba(0,0,0,.35); display:flex; align-items:center; justify-content:center; z-index:10010;">
        <div class="card" style="width:520px;">
          <h3>Edit Block</h3>
          <div class="row">
            <input type="text" placeholder="Name" x-model="editForm.name" style="flex:1;" />
            <select x-model.number="editForm.account_id" style="flex:1;">
              <option :value="null">No Account</option>
              <template x-for="a in accounts" :key="a.id">
                <option :value="a.id" x-text="a.name + (a.provider ? ' ('+a.provider+')' : '')"></option>
              </template>
            </select>
          </div>
          <div class="row" style="justify-content:flex-end; margin-top:1rem;">
            <button class="btn ghost" @click="editOpen=false">Cancel</button>
            <button class="btn" @click="saveEditBlock()">Save</button>
          </div>
        </div>
      </div>
      <!-- Delete Block Confirm Modal -->
      <div x-show="deleteOpen" x-cloak style="position:fixed; inset:0; background:rgba(0,0,0,.35); display:flex; align-items:center; justify-content:center; z-index:10010;">
        <div class="card" style="width:420px;">
          <h3>Confirm Delete</h3>
          <p>Are you sure you want to delete <strong x-text="deleteTarget?.name"></strong>?</p>
          <template x-if="deleteTarget">
            <div>
              <p class="muted" x-show="deleteDescendants.length">This block has the following child sub-pools that will also be deleted:</p>
              <ul>
                <template x-for="p in deleteDescendants" :key="p.id">
                  <li x-text="p.name + ' ('+p.cidr+')'"></li>
                </template>
              </ul>
              <label x-show="deleteDescendants.length"><input type="checkbox" x-model="deleteCascade" /> Delete all children</label>
            </div>
          </template>
          <div class="row" style="justify-content:space-between; align-items:center; margin-top:1rem;">
            <label style="display:flex; align-items:center; gap:.4rem;"><input type="checkbox" x-model="confirmBlockDelete" /> I understand this action cannot be undone</label>
            <button class="btn ghost" @click="deleteOpen=false">Cancel</button>
            <button class="btn" :disabled="(!confirmBlockDelete) || (deleteDescendants.length && !deleteCascade)" @click="deleteBlock()">Delete</button>
          </div>
        </div>
      </div>
    </section>
    </template>
    </main>

      <script>
      async function parseError(res) {
        try { const data = await res.json(); return data.error || data.detail || res.statusText || 'Request failed'; }
        catch (e) { try { return await res.text(); } catch { return res.statusText || 'Request failed'; } }
      }
      function tabState(){
        return {
          tab: 'pools',
          init(){
            const h = (location.hash||'').replace('#','');
            if (['pools','accounts','analytics'].includes(h)) this.tab = h;
            this.$watch('tab', t => { history.replaceState(null,'','#'+t); });
          }
        }
      }
      function toaster(){
        return {
          toasts: [],
          init(){
            window.showToast = (message, type='info') => {
              window.dispatchEvent(new CustomEvent('toast', { detail: { message, type } }));
            };
            window.addEventListener('toast', (e) => {
              const id = Math.random().toString(36).slice(2);
              const t = { id, message: e.detail.message, type: e.detail.type || 'info' };
              this.toasts.push(t);
              setTimeout(() => { this.toasts = this.toasts.filter(x => x.id !== id); }, 3000);
            });
          }
        }
      }
      // Compute IPv4 network and broadcast for a CIDR (e.g., 10.0.1.0/24)
      function deriveIPv4Range(cidr) {
        if (!cidr || typeof cidr !== 'string' || !cidr.includes('/')) return null;
        const [ipStr, prefixStr] = cidr.split('/');
        const oct = ipStr.split('.').map(n => parseInt(n, 10));
        const p = parseInt(prefixStr, 10);
        if (oct.length !== 4 || oct.some(n => isNaN(n) || n < 0 || n > 255)) return null;
        if (isNaN(p) || p < 0 || p > 32) return null;
        const toInt = (a,b,c,d) => ((a<<24)>>>0) + (b<<16) + (c<<8) + d;
        const toStr = (x) => [ (x>>>24)&255, (x>>>16)&255, (x>>>8)&255, x&255 ].join('.');
        const ip = toInt(oct[0],oct[1],oct[2],oct[3])>>>0;
        const mask = (p === 0) ? 0 : (~((1<<(32-p)) - 1))>>>0; // network mask
        const network = (ip & mask) >>> 0;
        const broadcast = (network | (~mask >>> 0)) >>> 0;
        return { network: toStr(network), broadcast: toStr(broadcast) };
      }
      function ipToInt(ipStr){
        const oct = (ipStr||'').split('.').map(n=>parseInt(n,10));
        if (oct.length!==4 || oct.some(n=>isNaN(n)||n<0||n>255)) return null;
        return ((oct[0]<<24)>>>0) + (oct[1]<<16) + (oct[2]<<8) + oct[3];
      }
      function prefixRange(cidr){
        if (!cidr || typeof cidr !== 'string' || !cidr.includes('/')) return null;
        const [ipStr, prefixStr] = cidr.split('/');
        const base = ipToInt(ipStr); const p = parseInt(prefixStr,10);
        if (base==null || isNaN(p) || p<0 || p>32) return null;
        const mask = (p===0) ? 0 : (~((1<<(32-p)) - 1))>>>0;
        const start = (base & mask)>>>0;
        const end = (start | (~mask>>>0))>>>0;
        return { start, end };
      }
      function pools() {
        return {
          list: [],
          topLevel: [],
          accounts: [],
          form: { name: '', cidr: '', account_id: null},
          msg: '',
          selectedTop: [],
          bulkOpen: false,
          current: null,
          currentAccountId: null,
          updateMsg: '',
          editPoolOpen: false,
          editPoolForm: { id: null, name: '', account_id: null },
          bulkAssignTopOpen: false,
          bulkDeleteTopOpen: false,
          bulkAccountId: null,
          bulkCascade: false,
          confirmBulkDelete: false,
          deletePoolOpen: false,
          deletePoolTarget: null,
          deletePoolChildren: [],
          deletePoolCascade: false,
          confirmPoolDelete: false,
          blockPrefix: 24,
          currentPrefixBits: null,
          blocks: [],
          rawBlocks: [],
          showOnlyUsed: false,
          hideUnavailable: false,
          blockFilters: { hosts:'', status:'', account:'', network:'', broadcast:'' },
          subMsg: '',
          vizSearch: '',
          vizAccounts: [],
          vizSegments: [],
          pageSize: '50',
          page: 1,
          pageInput: 1,
          total: 0,
          totalPages: 1,
          fromItem: 0,
          toItem: 0,
          async init() {
            await Promise.all([this.fetchAccounts(), this.fetchList()]);
          },
          async fetchAccounts() {
            try {
              const res = await fetch('/api/v1/accounts');
              this.accounts = await res.json();
            } catch (e) {
              // ignore
            }
          },
          async fetchList() {
            try {
              const res = await fetch('/api/v1/pools');
              this.list = await res.json();
              this.topLevel = this.list.filter(p => !p.parent_id);
              // prune selections no longer present
              const ids = new Set(this.topLevel.map(p=>p.id));
              this.selectedTop = this.selectedTop.filter(id=>ids.has(id));
            } catch (e) {
              this.msg = 'Failed to load pools';
            }
          },
          toggleSelectTop(id){ const i=this.selectedTop.indexOf(id); if(i>=0) this.selectedTop.splice(i,1); else this.selectedTop.push(id); },
          toggleSelectAllTop(ev){ if (ev.target.checked){ this.selectedTop = this.topLevel.map(p=>p.id); } else { this.selectedTop = []; } },
          allTopSelected(){ return this.topLevel.length>0 && this.selectedTop.length===this.topLevel.length; },
          indeterminateTop(){ return this.selectedTop.length>0 && this.selectedTop.length<this.topLevel.length; },
          openBulkAssignTop(){ this.bulkAssignTopOpen=true; this.bulkAccountId=null; },
          async performBulkAssignTop(){
            const target = this.bulkAccountId ?? null;
            for (const id of this.selectedTop){
              try { await fetch(`/api/v1/pools?id=${id}`, { method:'PATCH', headers:{'Content-Type':'application/json'}, body: JSON.stringify({ account_id: target }) }); } catch {}
            }
            this.bulkAssignTopOpen=false; await this.fetchList(); if(this.current){ const cur = this.list.find(x=>x.id===this.current.id); if(cur) this.current=cur; }
            showToast('Assigned account to selected');
          },
          openBulkDeleteTop(){ this.bulkDeleteTopOpen=true; this.bulkCascade=false; this.confirmBulkDelete=false; },
          async performBulkDeleteTop(){
            for (const id of this.selectedTop){
              const force = this.bulkCascade ? '&force=1' : '';
              try { await fetch(`/api/v1/pools?id=${id}${force}`, { method:'DELETE' }); } catch {}
            }
            this.bulkDeleteTopOpen=false; this.selectedTop=[]; await this.fetchList(); if (this.current && !this.list.find(x=>x.id===this.current.id)) this.current=null;
            showToast('Deleted selected pools');
          },
          accountName(id) {
            if (!id) return '-';
            const a = this.accounts.find(a => a.id === id);
            return a ? a.name : `#${id}`;
          },
          selectPool(p) { this.current = p; this.currentAccountId = p.account_id || null; this.blocks = []; this.subMsg=''; this.page=1; this.pageInput=1; this.total=0; this.totalPages=1; this.updateMsg=''; this.currentPrefixBits = this.cidrBits(p.cidr); if (this.currentPrefixBits!=null && (this.blockPrefix <= this.currentPrefixBits)) { this.blockPrefix = Math.min(32, this.currentPrefixBits+1); } this.computeViz(); },
          openEditPool(p) { this.editPoolForm = { id: p.id, name: p.name, account_id: p.account_id||null }; this.editPoolOpen = true; },
          async saveEditPool() {
            const f = this.editPoolForm;
            try {
<<<<<<< HEAD
              const res = await fetch(`/api/v1/pools?id=${f.id}`, { method:'PATCH', headers:{'Content-Type':'application/json'}, body: JSON.stringify({ name: f.name, account_id: f.account_id }) });
              if (!res.ok) { this.msg = await parseError(res); showToast(this.msg,'error'); return; }
=======
              const res = await fetch(`/api/v1/pools/${f.id}`, { method:'PATCH', headers:{'Content-Type':'application/json'}, body: JSON.stringify({ name: f.name, account_id: f.account_id }) });
              if (!res.ok) { this.msg = await res.text(); return; }
>>>>>>> 25a3dd29
              const updated = await res.json();
              const idx = this.list.findIndex(x => x.id === updated.id);
              if (idx >= 0) this.list[idx] = updated;
              if (this.current && this.current.id === updated.id) this.current = updated;
              this.editPoolOpen = false;
              showToast('Pool updated');
            } catch (e) { this.msg = 'Update failed'; }
          },
          confirmDeletePool(p) {
            this.deletePoolTarget = p; this.deletePoolCascade = false; this.confirmPoolDelete = false;
            // Build descendant list from this.list
            const byParent = new Map();
            for (const x of this.list) { if (x.parent_id) { const arr = byParent.get(x.parent_id) || []; arr.push(x); byParent.set(x.parent_id, arr); } }
            const out = [];
            const stack = [p.id];
            while (stack.length) {
              const id = stack.pop();
              const children = byParent.get(id) || [];
              for (const c of children) { out.push(c); stack.push(c.id); }
            }
            this.deletePoolChildren = out;
            this.deletePoolOpen = true;
          },
          async performDeletePool() {
            const p = this.deletePoolTarget; if (!p) return;
            try {
<<<<<<< HEAD
              const force = this.deletePoolCascade ? '&force=1' : '';
              const res = await fetch(`/api/v1/pools?id=${p.id}${force}`, { method:'DELETE' });
              if (!res.ok) { this.msg = await parseError(res); showToast(this.msg,'error'); return; }
=======
              const force = this.deletePoolCascade ? '?force=1' : '';
              const res = await fetch(`/api/v1/pools/${p.id}${force}`, { method:'DELETE' });
              if (!res.ok) { this.msg = await res.text(); return; }
>>>>>>> 25a3dd29
              await this.fetchList(); if (this.current && this.current.id===p.id) this.current=null; this.deletePoolOpen=false;
              showToast('Pool deleted');
            } catch (e) { this.msg='Delete failed'; }
          },
          onPageSize() { this.page = 1; this.loadBlocks(); },
          async loadBlocks() {
            if (!this.current) return;
            this.subMsg = '';
            try {
              const q = new URLSearchParams();
              q.set('new_prefix_len', this.blockPrefix);
              if (this.pageSize !== 'all') { q.set('page_size', this.pageSize); q.set('page', this.page); }
              else { q.set('page_size', 'all'); }
              const res = await fetch(`/api/v1/pools/${this.current.id}/blocks?${q.toString()}`);
              if (!res.ok) { this.subMsg = await parseError(res); showToast(this.subMsg,'error'); return; }
              const data = await res.json();
              if (Array.isArray(data)) {
                // Back-compat (shouldn't happen with new server)
                this.rawBlocks = this.withDerivedIPs(data);
                this.filterBlocks();
                this.total = data.length;
                this.totalPages = 1;
                this.fromItem = data.length ? 1 : 0;
                this.toItem = data.length;
              } else {
                this.rawBlocks = this.withDerivedIPs(data.items || []);
                this.total = data.total || 0;
                const pageSizeNum = this.pageSize === 'all' ? this.total : parseInt(this.pageSize, 10);
                this.totalPages = pageSizeNum > 0 ? Math.max(1, Math.ceil(this.total / pageSizeNum)) : 1;
                const startIdx = this.total === 0 ? 0 : ((this.page - 1) * (pageSizeNum || this.total)) + 1;
                const endIdx = this.total === 0 ? 0 : Math.min(this.total, (this.page - 1) * (pageSizeNum || this.total) + this.rawBlocks.length);
                this.fromItem = startIdx;
                this.toItem = endIdx;
                this.pageInput = this.page;
                this.filterBlocks();
              }
            } catch (e) { this.subMsg = 'Failed to load blocks'; }
          },
          filterBlocks() {
            const f = this.blockFilters;
            const normalize = (v) => (v ?? '').toString().toLowerCase();
            const hostsMatch = (b) => !f.hosts || normalize(b.hosts).includes(normalize(f.hosts));
            const statusStr = (b) => b.used ? 'used' : (this.blockUnavailable(b.cidr) ? 'unavailable' : 'free');
            const statusMatch = (b) => !f.status || statusStr(b).includes(normalize(f.status));
            const acct = (b) => (b.assigned_account_name || this.accountName(b.assigned_account_id) || '-');
            const accountMatch = (b) => !f.account || normalize(acct(b)).includes(normalize(f.account));
            const networkMatch = (b) => !f.network || normalize(b.network_ip || '').includes(normalize(f.network));
            const broadcastMatch = (b) => !f.broadcast || normalize(b.broadcast_ip || '').includes(normalize(f.broadcast));
            let arr = this.rawBlocks;
            if (this.showOnlyUsed) arr = arr.filter(b => b.used);
            if (this.hideUnavailable) arr = arr.filter(b => !(b.used || this.blockUnavailable(b.cidr)));
            this.blocks = arr.filter(b => hostsMatch(b) && statusMatch(b) && accountMatch(b) && networkMatch(b) && broadcastMatch(b));
          },
          blockUnavailable(cidr) {
            if (!this.current || !cidr) return false;
            // A block is unavailable if it overlaps any existing direct child of current
            const children = this.list.filter(p => p.parent_id === this.current.id);
            const br = prefixRange(cidr); if (!br) return false;
            for (const c of children) {
              if (c.cidr === cidr) return true; // exact match occupied
              const cr = prefixRange(c.cidr); if (!cr) continue;
              // intervals overlap if not disjoint
              if (!(br.end < cr.start || cr.end < br.start)) return true;
            }
            return false;
          },
          blockUnavailableReason(cidr) {
            if (!this.current || !cidr) return '';
            const children = this.list.filter(p => p.parent_id === this.current.id);
            const br = prefixRange(cidr); if (!br) return '';
            for (const c of children) {
              const cr = prefixRange(c.cidr); if (!cr) continue;
              if (c.cidr === cidr || !(br.end < cr.start || cr.end < br.start)) {
                const nm = c.name ? `\"${c.name}\"` : `#${c.id}`;
                return `Overlaps existing child ${nm} (${c.cidr})`;
              }
            }
            return '';
          },
          withDerivedIPs(items) {
            const out = [];
            for (const it of (items||[])) {
              const cidr = it.cidr;
              const derived = deriveIPv4Range(cidr);
              out.push({ ...it, network_ip: derived?.network || null, broadcast_ip: derived?.broadcast || null });
            }
            return out;
          },
          async prevPage() { if (this.page > 1) { this.page--; await this.loadBlocks(); } },
          async nextPage() { if (this.page < this.totalPages) { this.page++; await this.loadBlocks(); } },
          async firstPage() { if (this.page !== 1) { this.page = 1; await this.loadBlocks(); } },
          async lastPage() { if (this.page !== this.totalPages) { this.page = this.totalPages; await this.loadBlocks(); } },
          async goToPage() {
            if (this.pageSize === 'all') return;
            let target = parseInt(this.pageInput, 10);
            if (!target || target < 1) target = 1;
            if (target > this.totalPages) target = this.totalPages;
            if (target === this.page) return;
            this.page = target;
            await this.loadBlocks();
          },
          async createTop() {
            this.msg = '';
            try {
              const res = await fetch('/api/v1/pools', {
                method: 'POST',
                headers: { 'Content-Type': 'application/json' },
                body: JSON.stringify(this.form)
              });
              if (!res.ok) { this.msg = await parseError(res); showToast(this.msg, 'error'); return; }
              this.form = { name: '', cidr: '' };
              await Promise.all([this.fetchList(), this.fetchAccounts()]);
              this.msg = 'Created';
              showToast('Pool created');
            } catch (e) {
              this.msg = 'Network error';
              showToast(this.msg, 'error');
            }
          },
          async updateCurrentPoolAccount() {
            if (!this.current) return;
            this.updateMsg = '';
            try {
              const res = await fetch(`/api/v1/pools/${this.current.id}`, {
                method: 'PATCH',
                headers: { 'Content-Type': 'application/json' },
                body: JSON.stringify({ account_id: this.currentAccountId ?? null })
              });
              if (!res.ok) { this.updateMsg = await parseError(res); showToast(this.updateMsg,'error'); return; }
              const p = await res.json();
              // Update current and list
              this.current = p;
              const idx = this.list.findIndex(x => x.id === p.id);
              if (idx >= 0) this.list[idx] = p;
              await this.loadBlocks();
              this.updateMsg = 'Updated';
              this.computeViz();
            } catch (e) { this.updateMsg = 'Update failed'; }
          },
          cidrBits(cidr){ if (!cidr) return null; const i = cidr.indexOf('/'); if (i<0) return null; const b = parseInt(cidr.slice(i+1),10); return isNaN(b)?null:b; },
          computeViz() {
            if (!this.current) { this.vizSegments = []; return; }
            const curRange = prefixRange(this.current.cidr);
            if (!curRange) { this.vizSegments = []; return; }
            const base = curRange.start, total = (curRange.end - curRange.start + 1)>>>0;
            const q = (this.vizSearch||'').toLowerCase();
            const selected = this.vizAccounts || [];
            const segs = [];
            for (const p of this.list) {
              if (!p || p.id === this.current.id) continue;
              const pr = prefixRange(p.cidr);
              if (!pr) continue;
              if (!(pr.start >= base && pr.end <= curRange.end)) continue;
              if (selected.length) {
                const aid = p.account_id != null ? String(p.account_id) : '';
                if (!selected.includes(aid)) continue;
              }
              if (q) {
                const hay = ((p.name||'')+' '+(p.cidr||'')).toLowerCase();
                if (!hay.includes(q)) continue;
              }
              const left = ((pr.start - base) / total) * 100;
              const width = (Math.max(1, (pr.end - pr.start + 1)) / total) * 100;
              segs.push({ id:p.id, left, width, title:`${p.name||'-'} (${p.cidr})`, color:'#93c5fd' });
            }
            this.vizSegments = segs;
          },
          async createSub(b) {
            if (!this.current) return;
            const name = prompt(`Name for sub-pool ${b.cidr}`);
            if (!name) return;
            const accountId = this.form.account_id || null;
            try {
              const res = await fetch('/api/v1/pools', {
                method: 'POST',
                headers: { 'Content-Type': 'application/json' },
                body: JSON.stringify({ name, cidr: b.cidr, parent_id: this.current.id, account_id: accountId })
              });
              if (!res.ok) { this.subMsg = await parseError(res); showToast(this.subMsg,'error'); return; }
              await this.fetchList();
              await this.loadBlocks(); this.computeViz(); showToast('Sub-pool created');
              this.subMsg = 'Sub-pool created';
            } catch (e) {
              this.subMsg = 'Network error creating sub-pool';
            }
          },
          selectPoolById(id) {
            const p = this.list.find(p => p.id === id);
            if (p) this.selectPool(p);
          }
        }
      }
    </script>
  </body>
</html><|MERGE_RESOLUTION|>--- conflicted
+++ resolved
@@ -409,13 +409,8 @@
             async saveAccount() {
               const f = this.editForm;
               try {
-<<<<<<< HEAD
                 const res = await fetch(`/api/v1/accounts?id=${f.id}`, { method:'PATCH', headers:{'Content-Type':'application/json'}, body: JSON.stringify({ name:f.name, provider:f.provider, external_id:f.external_id, description:f.description }) });
                 if (!res.ok) { this.acctMsg = await parseError(res); showToast(this.acctMsg,'error'); return; }
-=======
-                const res = await fetch(`/api/v1/accounts/${f.id}`, { method:'PATCH', headers:{'Content-Type':'application/json'}, body: JSON.stringify({ name:f.name, provider:f.provider, external_id:f.external_id, description:f.description }) });
-                if (!res.ok) { this.acctMsg = await res.text(); return; }
->>>>>>> 25a3dd29
                 this.editOpen = false;
                 await this.fetchAccounts(); showToast('Account updated');
               } catch (e) { this.acctMsg = 'Update failed'; }
@@ -446,15 +441,9 @@
               if (!a) a = this.deleteTarget;
               if (!a) return;
               try {
-<<<<<<< HEAD
                 const force = this.deleteCascade ? '&force=1' : '';
                 const res = await fetch(`/api/v1/accounts?id=${a.id}${force}`, { method: 'DELETE' });
                 if (!res.ok) { this.acctMsg = await parseError(res); showToast(this.acctMsg,'error'); return; }
-=======
-                const force = this.deleteCascade ? '?force=1' : '';
-                const res = await fetch(`/api/v1/accounts/${a.id}${force}`, { method: 'DELETE' });
-                if (!res.ok) { this.acctMsg = await res.text(); return; }
->>>>>>> 25a3dd29
                 await this.fetchAccounts();
                 this.deleteOpen = false;
                 this.acctMsg = 'Deleted'; showToast('Account deleted');
@@ -876,13 +865,8 @@
             async saveEditBlock(){
               const f=this.editForm;
               try {
-<<<<<<< HEAD
                 const res = await fetch(`/api/v1/pools?id=${f.id}`, { method:'PATCH', headers:{'Content-Type':'application/json'}, body: JSON.stringify({ name:f.name, account_id:f.account_id }) });
                 if (!res.ok) { this.msg = await parseError(res); showToast(this.msg,'error'); return; }
-=======
-                const res = await fetch(`/api/v1/pools/${f.id}`, { method:'PATCH', headers:{'Content-Type':'application/json'}, body: JSON.stringify({ name:f.name, account_id:f.account_id }) });
-                if (!res.ok) { this.msg = await res.text(); return; }
->>>>>>> 25a3dd29
                 this.editOpen=false; await this.load(); showToast('Block updated');
               } catch(e){ this.msg='Update failed'; }
             }
@@ -904,11 +888,7 @@
               this.deleteOpen=true;
             }
             ,
-<<<<<<< HEAD
             async deleteBlock(){ const b=this.deleteTarget; if(!b) return; try{ const force=this.deleteCascade?'&force=1':''; const res=await fetch(`/api/v1/pools?id=${b.id}${force}`, {method:'DELETE'}); if(!res.ok){ this.msg=await parseError(res); showToast(this.msg,'error'); return;} this.deleteOpen=false; await this.load(); showToast('Block deleted'); } catch(e){ this.msg='Delete failed'; } }
-=======
-            async deleteBlock(){ const b=this.deleteTarget; if(!b) return; try{ const force=this.deleteCascade?'?force=1':''; const res=await fetch(`/api/v1/pools/${b.id}${force}`, {method:'DELETE'}); if(!res.ok){ this.msg=await res.text(); return;} this.deleteOpen=false; await this.load(); showToast('Block deleted'); } catch(e){ this.msg='Delete failed'; } }
->>>>>>> 25a3dd29
             ,
             downloadCsv() {
               const rows = this.filtered();
@@ -1130,13 +1110,8 @@
           async saveEditPool() {
             const f = this.editPoolForm;
             try {
-<<<<<<< HEAD
               const res = await fetch(`/api/v1/pools?id=${f.id}`, { method:'PATCH', headers:{'Content-Type':'application/json'}, body: JSON.stringify({ name: f.name, account_id: f.account_id }) });
               if (!res.ok) { this.msg = await parseError(res); showToast(this.msg,'error'); return; }
-=======
-              const res = await fetch(`/api/v1/pools/${f.id}`, { method:'PATCH', headers:{'Content-Type':'application/json'}, body: JSON.stringify({ name: f.name, account_id: f.account_id }) });
-              if (!res.ok) { this.msg = await res.text(); return; }
->>>>>>> 25a3dd29
               const updated = await res.json();
               const idx = this.list.findIndex(x => x.id === updated.id);
               if (idx >= 0) this.list[idx] = updated;
@@ -1163,15 +1138,9 @@
           async performDeletePool() {
             const p = this.deletePoolTarget; if (!p) return;
             try {
-<<<<<<< HEAD
               const force = this.deletePoolCascade ? '&force=1' : '';
               const res = await fetch(`/api/v1/pools?id=${p.id}${force}`, { method:'DELETE' });
               if (!res.ok) { this.msg = await parseError(res); showToast(this.msg,'error'); return; }
-=======
-              const force = this.deletePoolCascade ? '?force=1' : '';
-              const res = await fetch(`/api/v1/pools/${p.id}${force}`, { method:'DELETE' });
-              if (!res.ok) { this.msg = await res.text(); return; }
->>>>>>> 25a3dd29
               await this.fetchList(); if (this.current && this.current.id===p.id) this.current=null; this.deletePoolOpen=false;
               showToast('Pool deleted');
             } catch (e) { this.msg='Delete failed'; }
